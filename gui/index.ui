<?xml version="1.0" encoding="UTF-8"?>
<ui version="4.0">
 <class>MainWindow</class>
 <widget class="QMainWindow" name="MainWindow">
  <property name="geometry">
   <rect>
    <x>0</x>
    <y>0</y>
    <width>1320</width>
<<<<<<< HEAD
    <height>720</height>
=======
    <height>780</height>
>>>>>>> 07bc8498
   </rect>
  </property>
  <property name="windowTitle">
   <string>Glushok Studio</string>
  </property>
  <property name="styleSheet">
   <string notr="true">QMainWindow#MainWindow {
    background-color: #f2f4fb;
    color: #1f2430;
    font-family: "Inter";
    font-size: 11pt;
}

QLabel {
    color: #37405c;
    font-weight: 500;
    letter-spacing: 0.02em;
}

QLabel#heading {
    font-size: 18pt;
    font-weight: 700;
    color: #1f5aa6;
    letter-spacing: 0.08em;
}

QGroupBox {
    border: 1px solid #d1d9ec;
    border-radius: 12px;
    background-color: rgba(255, 255, 255, 0.95);
    padding: 14px;
    margin-top: 16px;
}

QGroupBox::title {
    color: #1f5aa6;
    font-weight: 600;
    padding: 0 8px;
}

QFrame#contentFrame,
QFrame#controlPanel {
    background: transparent;
    border: none;
}

QFrame#previewPanel {
    background-color: rgba(255, 255, 255, 0.85);
    border: 1px solid #d1d9ec;
    border-radius: 12px;
    padding: 12px;
}

QScrollArea {
    background: transparent;
    border: none;
}

QSpinBox,
QDoubleSpinBox,
QLineEdit {
    background: #ffffff;
    border: 1px solid #c3cbe0;
    border-radius: 10px;
    padding: 6px 10px;
    color: #1f2430;
}

QSpinBox:focus,
QDoubleSpinBox:focus,
QLineEdit:focus {
    border-color: #5b82d6;
}

QCheckBox {
    spacing: 8px;
    font-weight: 500;
    color: #3a4462;
}

QCheckBox::indicator {
    width: 18px;
    height: 18px;
    border-radius: 5px;
    border: 2px solid #5b82d6;
    background: #ffffff;
}

QCheckBox::indicator:checked {
    background-color: #5b82d6;
    border-color: #5b82d6;
}

QPushButton {
    background-color: #5b82d6;
    border-radius: 12px;
    border: 1px solid #4a70ba;
    padding: 10px 22px;
    font-weight: 600;
    color: #ffffff;
    text-transform: uppercase;
}

QPushButton:hover {
    background-color: #6a8ee0;
}

QPushButton:pressed {
    background-color: #3f63a8;
}

QProgressBar {
    background: #ffffff;
    border-radius: 12px;
    border: 1px solid #d1d9ec;
    height: 28px;
    color: #1f2430;
    font-weight: 600;
}

QProgressBar::chunk {
    background: qlineargradient(x1:0, y1:0, x2:1, y2:0, stop:0 #5b82d6, stop:1 #7ab1ff);
    border-radius: 10px;
}

QTabWidget::pane {
    border: 1px solid #d1d9ec;
    border-radius: 12px;
    background: rgba(255, 255, 255, 0.9);
}

QTabBar::tab {
    background: rgba(255, 255, 255, 0.85);
    padding: 8px 18px;
    color: #44506e;
    border-top-left-radius: 10px;
    border-top-right-radius: 10px;
    border: 1px solid transparent;
    margin-right: 4px;
}

QTabBar::tab:selected {
    background: #5b82d6;
    color: #ffffff;
    border-color: #4a70ba;
}

QListWidget,
QTextEdit {
    background: #ffffff;
    border: 1px solid #d1d9ec;
    border-radius: 12px;
    padding: 8px;
    color: #1f2430;
}

QScrollBar:vertical {
    background: #e4e9f5;
    width: 12px;
    margin: 2px;
    border-radius: 6px;
}

QScrollBar::handle:vertical {
    background: #5b82d6;
    border-radius: 6px;
    min-height: 24px;
}

QScrollBar::add-line:vertical,
QScrollBar::sub-line:vertical {
    height: 0;
}
</string>
  </property>

  <widget class="QWidget" name="centralwidget">
   <layout class="QVBoxLayout" name="mainLayout">
    <property name="spacing">
     <number>20</number>
    </property>
    <property name="leftMargin">
     <number>18</number>
    </property>
    <property name="topMargin">
     <number>18</number>
    </property>
    <property name="rightMargin">
     <number>18</number>
    </property>
    <property name="bottomMargin">
     <number>18</number>
    </property>

    <item>
     <widget class="QLabel" name="heading">
      <property name="text">
       <string>GLUSHOK STUDIO · ОБРАБОТКА СКАНОВ</string>
      </property>
      <property name="alignment">
       <set>Qt::AlignLeft|Qt::AlignVCenter</set>
      </property>
     </widget>
    </item>

    <item>
     <widget class="QScrollArea" name="contentScrollArea">
      <property name="frameShape">
       <enum>QFrame::NoFrame</enum>
      </property>
      <property name="widgetResizable">
       <bool>true</bool>
      </property>
      <property name="horizontalScrollBarPolicy">
       <enum>Qt::ScrollBarAsNeeded</enum>
      </property>
      <property name="verticalScrollBarPolicy">
       <enum>Qt::ScrollBarAsNeeded</enum>
      </property>
<<<<<<< HEAD
=======

>>>>>>> 07bc8498
      <widget class="QWidget" name="scrollAreaWidgetContents">
       <property name="geometry">
        <rect>
         <x>0</x>
         <y>0</y>
         <width>1312</width>
         <height>700</height>
        </rect>
       </property>
<<<<<<< HEAD
=======

>>>>>>> 07bc8498
       <layout class="QVBoxLayout" name="scrollLayout">
        <property name="spacing">
         <number>12</number>
        </property>
        <property name="leftMargin">
         <number>0</number>
        </property>
        <property name="topMargin">
         <number>0</number>
        </property>
        <property name="rightMargin">
         <number>0</number>
        </property>
        <property name="bottomMargin">
         <number>0</number>
        </property>
<<<<<<< HEAD
=======

>>>>>>> 07bc8498
        <item>
         <widget class="QFrame" name="contentFrame">
          <layout class="QHBoxLayout" name="contentLayout">
           <property name="spacing">
            <number>22</number>
           </property>
<<<<<<< HEAD
           <item>
            <widget class="QFrame" name="controlPanel">
             <layout class="QGridLayout" name="controlLayout">
              <property name="horizontalSpacing">
               <number>16</number>
              </property>
              <property name="verticalSpacing">
               <number>16</number>
              </property>
              <item row="0" column="0" colspan="2">
               <widget class="QGroupBox" name="sourceGroup">
                <property name="title">
                 <string>Источник</string>
                </property>
                <layout class="QGridLayout" name="gridLayoutSource">
                 <item row="0" column="0">
                  <widget class="QLabel" name="labelPathCaption">
                   <property name="text">
                    <string>Выбранная папка:</string>
                   </property>
                  </widget>
                 </item>
                 <item row="0" column="1">
                  <widget class="QLabel" name="label_12">
                   <property name="sizePolicy">
                    <sizepolicy hsizetype="Expanding" vsizetype="Preferred">
                     <horstretch>0</horstretch>
                     <verstretch>0</verstretch>
                    </sizepolicy>
                   </property>
                   <property name="minimumHeight">
                    <number>24</number>
                   </property>
                   <property name="text">
                    <string/>
                   </property>
                   <property name="wordWrap">
                    <bool>true</bool>
                   </property>
                  </widget>
                 </item>
                 <item row="1" column="0">
                  <widget class="QLabel" name="label_2">
                   <property name="text">
                    <string>Количество файлов:</string>
                   </property>
                  </widget>
                 </item>
                 <item row="1" column="1">
                  <widget class="QLabel" name="label">
                   <property name="minimumHeight">
                    <number>30</number>
                   </property>
                   <property name="text">
                    <string>&lt;html&gt;&lt;head/&gt;&lt;body&gt;&lt;p align=&quot;center&quot;&gt;&lt;span style=&quot; font-size:18pt;&quot;&gt;0&lt;/span&gt;&lt;/p&gt;&lt;/body&gt;&lt;/html&gt;</string>
                   </property>
                  </widget>
                 </item>
                </layout>
               </widget>
              </item>
              <item row="1" column="0">
               <widget class="QGroupBox" name="processingGroup">
                <property name="title">
                 <string>Параметры обработки</string>
                </property>
                <layout class="QFormLayout" name="formLayout">
                 <property name="horizontalSpacing">
                  <number>14</number>
                 </property>
                 <property name="verticalSpacing">
                  <number>12</number>
                 </property>
                 <item row="0" column="0">
                  <widget class="QLabel" name="labelOverlap">
                   <property name="text">
                    <string>Кол. px для нахлёста</string>
                   </property>
                  </widget>
                 </item>
                 <item row="0" column="1">
                  <widget class="QSpinBox" name="overlapSpinBox">
                   <property name="minimum">
                    <number>0</number>
                   </property>
                   <property name="maximum">
                    <number>2000</number>
                   </property>
                   <property name="value">
                    <number>100</number>
                   </property>
                  </widget>
                 </item>
                 <item row="1" column="0">
                  <widget class="QLabel" name="labelBorder">
                   <property name="text">
                    <string>Кол. px для добавления рамки</string>
                   </property>
                  </widget>
                 </item>
                 <item row="1" column="1">
                  <widget class="QSpinBox" name="borderSpinBox">
                   <property name="minimum">
                    <number>0</number>
                   </property>
                   <property name="maximum">
                    <number>800</number>
                   </property>
                   <property name="value">
                    <number>50</number>
                   </property>
                  </widget>
                 </item>
                 <item row="2" column="0">
                  <widget class="QLabel" name="labelDpi">
                   <property name="text">
                    <string>DPI</string>
                   </property>
                  </widget>
                 </item>
                 <item row="2" column="1">
                  <widget class="QSpinBox" name="dpiSpinBox">
                   <property name="minimum">
                    <number>72</number>
                   </property>
                   <property name="maximum">
                    <number>1200</number>
                   </property>
                   <property name="value">
                    <number>400</number>
                   </property>
                  </widget>
                 </item>
                 <item row="3" column="0">
                  <widget class="QLabel" name="labelStart">
                   <property name="text">
                    <string>Кол. px для обнаружения начала листа</string>
                   </property>
                  </widget>
                 </item>
                 <item row="3" column="1">
                  <widget class="QSpinBox" name="startSearchSpinBox">
                   <property name="minimum">
                    <number>0</number>
                   </property>
                   <property name="maximum">
                    <number>2000</number>
                   </property>
                   <property name="value">
                    <number>300</number>
                   </property>
                  </widget>
                 </item>
                 <item row="4" column="0">
                  <widget class="QLabel" name="labelMiddle">
                   <property name="text">
                    <string>Кол. px для обнаружения середины листа</string>
                   </property>
                  </widget>
                 </item>
                 <item row="4" column="1">
                  <widget class="QSpinBox" name="middleSearchSpinBox">
                   <property name="minimum">
                    <number>0</number>
                   </property>
                   <property name="maximum">
                    <number>3000</number>
                   </property>
                   <property name="value">
                    <number>450</number>
                   </property>
                  </widget>
                 </item>
                 <item row="5" column="0">
                  <widget class="QLabel" name="labelCpu">
                   <property name="text">
                    <string>Количество потоков</string>
                   </property>
                  </widget>
                 </item>
                 <item row="5" column="1">
                  <widget class="QSpinBox" name="cpuSpinBox">
                   <property name="minimum">
                    <number>1</number>
                   </property>
                   <property name="maximum">
                    <number>32</number>
                   </property>
                   <property name="value">
                    <number>4</number>
                   </property>
                  </widget>
                 </item>
                 <item row="6" column="0">
                  <widget class="QLabel" name="labelWidthCoef">
                   <property name="text">
                    <string>Кф. для ширины (удаление рамки)</string>
                   </property>
                  </widget>
                 </item>
                 <item row="6" column="1">
                  <widget class="QDoubleSpinBox" name="widthCoefSpinBox">
                   <property name="decimals">
                    <number>2</number>
                   </property>
                   <property name="singleStep">
                    <double>0.05</double>
                   </property>
                   <property name="minimum">
                    <double>0.10</double>
                   </property>
                   <property name="maximum">
                    <double>1.00</double>
                   </property>
                   <property name="value">
                    <double>0.60</double>
                   </property>
                  </widget>
                 </item>
                 <item row="7" column="0">
                  <widget class="QLabel" name="labelHeightCoef">
                   <property name="text">
                    <string>Кф. для высоты (удаление рамки)</string>
                   </property>
                  </widget>
                 </item>
                 <item row="7" column="1">
                  <widget class="QDoubleSpinBox" name="heightCoefSpinBox">
                   <property name="decimals">
                    <number>2</number>
                   </property>
                   <property name="singleStep">
                    <double>0.05</double>
                   </property>
                   <property name="minimum">
                    <double>0.10</double>
                   </property>
                   <property name="maximum">
                    <double>1.00</double>
                   </property>
                   <property name="value">
                    <double>0.80</double>
                   </property>
                  </widget>
                 </item>
                </layout>
               </widget>
              </item>
              <item row="1" column="1">
               <widget class="QGroupBox" name="modesGroup">
                <property name="title">
                 <string>Опции</string>
                </property>
                <layout class="QGridLayout" name="gridLayoutModes">
             <item row="0" column="0">
              <widget class="QCheckBox" name="checkBox">
               <property name="text">
                <string>Удалять черную рамку</string>
               </property>
               <property name="checked">
                <bool>true</bool>
               </property>
              </widget>
             </item>
             <item row="0" column="1">
              <widget class="QCheckBox" name="checkBox_4">
               <property name="text">
                <string>Рамка с 4 сторон</string>
               </property>
               <property name="checked">
                <bool>true</bool>
               </property>
              </widget>
             </item>
             <item row="1" column="0">
              <widget class="QCheckBox" name="checkBox_3">
               <property name="text">
                <string>Делить изображение по полам</string>
               </property>
              </widget>
             </item>
             <item row="1" column="1">
              <widget class="QCheckBox" name="checkBox_2">
               <property name="text">
                <string>Добавлять черную рамку (ОБРЕЗКА)</string>
               </property>
               <property name="checked">
                <bool>true</bool>
               </property>
              </widget>
             </item>
             <item row="2" column="0">
              <widget class="QCheckBox" name="checkBox_8">
               <property name="text">
                <string>Добавлять черную рамку (ЧЕРНЫЙ ФОН)</string>
               </property>
              </widget>
             </item>
             <item row="2" column="1">
              <widget class="QCheckBox" name="checkBox_5">
               <property name="text">
                <string>Одинаковое разрешение</string>
               </property>
              </widget>
             </item>
            <item row="3" column="0" colspan="2">
             <widget class="QCheckBox" name="checkBox_9">
              <property name="text">
               <string>Ручная корректировка середины изображения</string>
              </property>
             </widget>
            </item>
            <item row="4" column="0">
             <widget class="QCheckBox" name="checkBox_6">
              <property name="text">
               <string>Показывать изначальные сканы</string>
              </property>
             </widget>
            </item>
            <item row="4" column="1">
             <widget class="QCheckBox" name="checkBox_7">
              <property name="text">
               <string>Показывать готовые сканы</string>
              </property>
             </widget>
            </item>
            </layout>
           </widget>
          </item>
          <item row="2" column="0" colspan="2">
           <widget class="QPushButton" name="pushButton">
            <property name="minimumHeight">
             <number>48</number>
            </property>
            <property name="text">
             <string>Выполнить</string>
            </property>
           </widget>
          </item>
         </layout>
        </widget>
       </item>
       <item>
        <widget class="QFrame" name="previewPanel">
         <layout class="QVBoxLayout" name="previewLayout">
          <property name="spacing">
           <number>16</number>
          </property>
          <item>
           <widget class="QTabWidget" name="tabWidget">
            <property name="currentIndex">
             <number>0</number>
            </property>
            <widget class="QWidget" name="tabQueue">
             <attribute name="title">
              <string>Очередь</string>
             </attribute>
             <layout class="QVBoxLayout" name="verticalLayoutQueue">
=======

           <item>
            <widget class="QFrame" name="controlPanel">
             <layout class="QVBoxLayout" name="controlLayout">
              <property name="spacing">
               <number>16</number>
              </property>

>>>>>>> 07bc8498
              <item>
               <widget class="QGroupBox" name="sourceGroup">
                <property name="title">
                 <string>Источник</string>
                </property>
                <layout class="QGridLayout" name="gridLayoutSource">
                 <item row="0" column="0">
                  <widget class="QLabel" name="labelPathCaption">
                   <property name="text">
                    <string>Выбранная папка:</string>
                   </property>
                  </widget>
                 </item>
                 <item row="0" column="1">
                  <widget class="QLabel" name="label_12">
                   <property name="sizePolicy">
                    <sizepolicy hsizetype="Expanding" vsizetype="Preferred">
                     <horstretch>0</horstretch>
                     <verstretch>0</verstretch>
                    </sizepolicy>
                   </property>
                   <property name="minimumHeight">
                    <number>24</number>
                   </property>
                   <property name="text">
                    <string/>
                   </property>
                   <property name="wordWrap">
                    <bool>true</bool>
                   </property>
                  </widget>
                 </item>
                 <item row="1" column="0">
                  <widget class="QLabel" name="label_2">
                   <property name="text">
                    <string>Количество файлов:</string>
                   </property>
                  </widget>
                 </item>
                 <item row="1" column="1">
                  <widget class="QLabel" name="label">
                   <property name="minimumHeight">
                    <number>30</number>
                   </property>
                   <property name="text">
                    <string>&lt;html&gt;&lt;head/&gt;&lt;body&gt;&lt;p align=&quot;center&quot;&gt;&lt;span style=&quot; font-size:18pt;&quot;&gt;0&lt;/span&gt;&lt;/p&gt;&lt;/body&gt;&lt;/html&gt;</string>
                   </property>
                  </widget>
                 </item>
                </layout>
               </widget>
              </item>

              <item>
               <widget class="QGroupBox" name="processingGroup">
                <property name="title">
                 <string>Параметры обработки</string>
                </property>
                <layout class="QFormLayout" name="formLayout">
                 <property name="horizontalSpacing">
                  <number>14</number>
                 </property>
                 <property name="verticalSpacing">
                  <number>12</number>
                 </property>
                 <item row="0" column="0">
                  <widget class="QLabel" name="labelOverlap">
                   <property name="text">
                    <string>Кол. px для нахлёста</string>
                   </property>
                  </widget>
                 </item>
                 <item row="0" column="1">
                  <widget class="QSpinBox" name="overlapSpinBox">
                   <property name="minimum">
                    <number>0</number>
                   </property>
                   <property name="maximum">
                    <number>2000</number>
                   </property>
                   <property name="value">
                    <number>100</number>
                   </property>
                  </widget>
                 </item>
                 <item row="1" column="0">
                  <widget class="QLabel" name="labelBorder">
                   <property name="text">
                    <string>Кол. px для добавления рамки</string>
                   </property>
                  </widget>
                 </item>
                 <item row="1" column="1">
                  <widget class="QSpinBox" name="borderSpinBox">
                   <property name="minimum">
                    <number>0</number>
                   </property>
                   <property name="maximum">
                    <number>800</number>
                   </property>
                   <property name="value">
                    <number>50</number>
                   </property>
                  </widget>
                 </item>
                 <item row="2" column="0">
                  <widget class="QLabel" name="labelDpi">
                   <property name="text">
                    <string>DPI</string>
                   </property>
                  </widget>
                 </item>
                 <item row="2" column="1">
                  <widget class="QSpinBox" name="dpiSpinBox">
                   <property name="minimum">
                    <number>72</number>
                   </property>
                   <property name="maximum">
                    <number>1200</number>
                   </property>
                   <property name="value">
                    <number>400</number>
                   </property>
                  </widget>
                 </item>
                 <item row="3" column="0">
                  <widget class="QLabel" name="labelStart">
                   <property name="text">
                    <string>Кол. px для обнаружения начала листа</string>
                   </property>
                  </widget>
                 </item>
                 <item row="3" column="1">
                  <widget class="QSpinBox" name="startSearchSpinBox">
                   <property name="minimum">
                    <number>0</number>
                   </property>
                   <property name="maximum">
                    <number>2000</number>
                   </property>
                   <property name="value">
                    <number>300</number>
                   </property>
                  </widget>
                 </item>
                 <item row="4" column="0">
                  <widget class="QLabel" name="labelMiddle">
                   <property name="text">
                    <string>Кол. px для обнаружения середины листа</string>
                   </property>
                  </widget>
                 </item>
                 <item row="4" column="1">
                  <widget class="QSpinBox" name="middleSearchSpinBox">
                   <property name="minimum">
                    <number>0</number>
                   </property>
                   <property name="maximum">
                    <number>3000</number>
                   </property>
                   <property name="value">
                    <number>450</number>
                   </property>
                  </widget>
                 </item>
                 <item row="5" column="0">
                  <widget class="QLabel" name="labelCpu">
                   <property name="text">
                    <string>Количество потоков</string>
                   </property>
                  </widget>
                 </item>
                 <item row="5" column="1">
                  <widget class="QSpinBox" name="cpuSpinBox">
                   <property name="minimum">
                    <number>1</number>
                   </property>
                   <property name="maximum">
                    <number>32</number>
                   </property>
                   <property name="value">
                    <number>4</number>
                   </property>
                  </widget>
                 </item>
                 <item row="6" column="0">
                  <widget class="QLabel" name="labelWidthCoef">
                   <property name="text">
                    <string>Кф. для ширины (удаление рамки)</string>
                   </property>
                  </widget>
                 </item>
                 <item row="6" column="1">
                  <widget class="QDoubleSpinBox" name="widthCoefSpinBox">
                   <property name="decimals">
                    <number>2</number>
                   </property>
                   <property name="singleStep">
                    <double>0.05</double>
                   </property>
                   <property name="minimum">
                    <double>0.10</double>
                   </property>
                   <property name="maximum">
                    <double>1.00</double>
                   </property>
                   <property name="value">
                    <double>0.60</double>
                   </property>
                  </widget>
                 </item>
                 <item row="7" column="0">
                  <widget class="QLabel" name="labelHeightCoef">
                   <property name="text">
                    <string>Кф. для высоты (удаление рамки)</string>
                   </property>
                  </widget>
                 </item>
                 <item row="7" column="1">
                  <widget class="QDoubleSpinBox" name="heightCoefSpinBox">
                   <property name="decimals">
                    <number>2</number>
                   </property>
                   <property name="singleStep">
                    <double>0.05</double>
                   </property>
                   <property name="minimum">
                    <double>0.10</double>
                   </property>
                   <property name="maximum">
                    <double>1.00</double>
                   </property>
                   <property name="value">
                    <double>0.80</double>
                   </property>
                  </widget>
                 </item>
                </layout>
               </widget>
              </item>

              <item>
               <widget class="QGroupBox" name="modesGroup">
                <property name="title">
                 <string>Опции</string>
                </property>
                <layout class="QGridLayout" name="gridLayoutModes">
                 <item row="0" column="0">
                  <widget class="QCheckBox" name="checkBox">
                   <property name="text">
                    <string>Удалять черную рамку</string>
                   </property>
                   <property name="checked">
                    <bool>true</bool>
                   </property>
                  </widget>
                 </item>
                 <item row="0" column="1">
                  <widget class="QCheckBox" name="checkBox_4">
                   <property name="text">
                    <string>Рамка с 4 сторон</string>
                   </property>
                   <property name="checked">
                    <bool>true</bool>
                   </property>
                  </widget>
                 </item>
                 <item row="1" column="0">
                  <widget class="QCheckBox" name="checkBox_3">
                   <property name="text">
                    <string>Делить изображение по полам</string>
                   </property>
                  </widget>
                 </item>
                 <item row="1" column="1">
                  <widget class="QCheckBox" name="checkBox_2">
                   <property name="text">
                    <string>Добавлять черную рамку (ОБРЕЗКА)</string>
                   </property>
                   <property name="checked">
                    <bool>true</bool>
                   </property>
                  </widget>
                 </item>
                 <item row="2" column="0">
                  <widget class="QCheckBox" name="checkBox_8">
                   <property name="text">
                    <string>Добавлять черную рамку (ЧЕРНЫЙ ФОН)</string>
                   </property>
                  </widget>
                 </item>
                 <item row="2" column="1">
                  <widget class="QCheckBox" name="checkBox_5">
                   <property name="text">
                    <string>Одинаковое разрешение</string>
                   </property>
                  </widget>
                 </item>
                 <item row="3" column="0" colspan="2">
                  <widget class="QCheckBox" name="checkBox_9">
                   <property name="text">
                    <string>Ручная корректировка середины изображения</string>
                   </property>
                  </widget>
                 </item>
                 <item row="4" column="0">
                  <widget class="QCheckBox" name="checkBox_6">
                   <property name="text">
                    <string>Показывать изначальные сканы</string>
                   </property>
                  </widget>
                 </item>
                 <item row="4" column="1">
                  <widget class="QCheckBox" name="checkBox_7">
                   <property name="text">
                    <string>Показывать готовые сканы</string>
                   </property>
                  </widget>
                 </item>
                </layout>
               </widget>
              </item>

             </layout>  <!-- controlLayout -->
            </widget>   <!-- controlPanel -->
           </item>      <!-- item of contentLayout (controlPanel) -->

           <item>
            <spacer name="verticalSpacer">
             <property name="orientation">
              <enum>Qt::Vertical</enum>
             </property>
             <property name="sizeType">
              <enum>QSizePolicy::Expanding</enum>
             </property>
             <property name="sizeHint" stdset="0">
              <size>
               <width>20</width>
               <height>40</height>
              </size>
             </property>
            </spacer>
           </item>

           <item>
            <widget class="QPushButton" name="pushButton">
             <property name="minimumHeight">
              <number>48</number>
             </property>
             <property name="text">
              <string>Выполнить</string>
             </property>
            </widget>
           </item>

          </layout>     <!-- contentLayout -->
         </widget>      <!-- contentFrame -->
        </item>

        <item>
         <widget class="QFrame" name="previewPanel">
          <layout class="QVBoxLayout" name="previewLayout">
           <property name="spacing">
            <number>16</number>
           </property>

           <item>
            <widget class="QTabWidget" name="tabWidget">
             <property name="currentIndex">
              <number>0</number>
             </property>

             <widget class="QWidget" name="tabQueue">
              <attribute name="title">
               <string>Очередь</string>
              </attribute>
              <layout class="QVBoxLayout" name="verticalLayoutQueue">
               <item>
                <widget class="QListWidget" name="folderQueueList"/>
               </item>
               <item>
                <layout class="QHBoxLayout" name="horizontalLayoutQueueButtons">
                 <item>
                  <widget class="QPushButton" name="addFolderButton">
                   <property name="text">
                    <string>Добавить папку</string>
                   </property>
                  </widget>
                 </item>
                 <item>
                  <widget class="QPushButton" name="removeFolderButton">
                   <property name="text">
                    <string>Удалить папку</string>
                   </property>
                  </widget>
                 </item>
                </layout>
               </item>
              </layout>
             </widget>

             <widget class="QWidget" name="tabLogs">
              <attribute name="title">
               <string>Логи</string>
              </attribute>
              <layout class="QVBoxLayout" name="logLayout">
               <item>
                <widget class="QTextEdit" name="textEdit"/>
               </item>
              </layout>
             </widget>

             <widget class="QWidget" name="tabStartScans">
              <attribute name="title">
               <string>Изначальные сканы</string>
              </attribute>
              <layout class="QVBoxLayout" name="startLayout">
               <item>
                <widget class="QListWidget" name="listWidget"/>
               </item>
              </layout>
             </widget>

             <widget class="QWidget" name="tabResultScans">
              <attribute name="title">
               <string>Результат</string>
              </attribute>
              <layout class="QVBoxLayout" name="resultLayout">
               <item>
                <widget class="QListWidget" name="listWidget_2"/>
               </item>
              </layout>
             </widget>

            </widget>
           </item>

           <item>
            <widget class="QLabel" name="label_8">
             <property name="minimumHeight">
              <number>260</number>
             </property>
             <property name="alignment">
              <set>Qt::AlignCenter</set>
             </property>
             <property name="text">
              <string/>
             </property>
            </widget>
           </item>

          </layout>  <!-- previewLayout -->
         </widget>   <!-- previewPanel -->
        </item>

       </layout>   <!-- scrollLayout -->
      </widget>    <!-- scrollAreaWidgetContents -->

     </widget>     <!-- contentScrollArea -->
    </item>        <!-- item of mainLayout (contentScrollArea) -->

    <item>
     <widget class="QProgressBar" name="progressBar">
      <property name="minimum">
       <number>0</number>
      </property>
      <property name="maximum">
       <number>100</number>
      </property>
      <property name="value">
       <number>0</number>
      </property>
     </widget>
    </item>

   </layout>   <!-- mainLayout -->
  </widget>    <!-- centralwidget -->

  <widget class="QStatusBar" name="statusbar"/>
  <widget class="QMenuBar" name="menuBar">
   <property name="geometry">
    <rect>
     <x>0</x>
     <y>0</y>
     <width>1360</width>
     <height>22</height>
    </rect>
   </property>
   <widget class="QMenu" name="menu">
    <property name="title">
     <string>Файл</string>
    </property>
    <addaction name="action"/>
   </widget>
   <addaction name="menu"/>
  </widget>

  <action name="action">
   <property name="text">
    <string>Выбрать директорию</string>
   </property>
  </action>

 </widget>
 <resources/>
 <connections/>
</ui><|MERGE_RESOLUTION|>--- conflicted
+++ resolved
@@ -7,11 +7,7 @@
     <x>0</x>
     <y>0</y>
     <width>1320</width>
-<<<<<<< HEAD
     <height>720</height>
-=======
-    <height>780</height>
->>>>>>> 07bc8498
    </rect>
   </property>
   <property name="windowTitle">
@@ -231,10 +227,6 @@
       <property name="verticalScrollBarPolicy">
        <enum>Qt::ScrollBarAsNeeded</enum>
       </property>
-<<<<<<< HEAD
-=======
-
->>>>>>> 07bc8498
       <widget class="QWidget" name="scrollAreaWidgetContents">
        <property name="geometry">
         <rect>
@@ -244,10 +236,6 @@
          <height>700</height>
         </rect>
        </property>
-<<<<<<< HEAD
-=======
-
->>>>>>> 07bc8498
        <layout class="QVBoxLayout" name="scrollLayout">
         <property name="spacing">
          <number>12</number>
@@ -264,17 +252,12 @@
         <property name="bottomMargin">
          <number>0</number>
         </property>
-<<<<<<< HEAD
-=======
-
->>>>>>> 07bc8498
         <item>
          <widget class="QFrame" name="contentFrame">
           <layout class="QHBoxLayout" name="contentLayout">
            <property name="spacing">
             <number>22</number>
            </property>
-<<<<<<< HEAD
            <item>
             <widget class="QFrame" name="controlPanel">
              <layout class="QGridLayout" name="controlLayout">
@@ -633,16 +616,6 @@
               <string>Очередь</string>
              </attribute>
              <layout class="QVBoxLayout" name="verticalLayoutQueue">
-=======
-
-           <item>
-            <widget class="QFrame" name="controlPanel">
-             <layout class="QVBoxLayout" name="controlLayout">
-              <property name="spacing">
-               <number>16</number>
-              </property>
-
->>>>>>> 07bc8498
               <item>
                <widget class="QGroupBox" name="sourceGroup">
                 <property name="title">

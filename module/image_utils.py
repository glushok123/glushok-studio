--- conflicted
+++ resolved
@@ -132,17 +132,10 @@
     white_ratio = cv2.countNonZero(thresh) / image_area
     if white_ratio < 0.1:
         thresh = cv2.bitwise_not(thresh)
-<<<<<<< HEAD
 
     kernel = cv2.getStructuringElement(cv2.MORPH_RECT, (5, 5))
     cleaned = cv2.morphologyEx(thresh, cv2.MORPH_CLOSE, kernel, iterations=2)
 
-=======
-
-    kernel = cv2.getStructuringElement(cv2.MORPH_RECT, (5, 5))
-    cleaned = cv2.morphologyEx(thresh, cv2.MORPH_CLOSE, kernel, iterations=2)
-
->>>>>>> 40fe0eb6
     contours, _ = cv2.findContours(cleaned, cv2.RETR_EXTERNAL, cv2.CHAIN_APPROX_SIMPLE)
     if not contours:
         return None

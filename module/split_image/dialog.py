--- conflicted
+++ resolved
@@ -135,20 +135,12 @@
         self.view.setTransformationAnchor(QGraphicsView.AnchorUnderMouse)
 
         self._content_group = QGraphicsItemGroup()
-<<<<<<< HEAD
         # Disable hit testing on the overlay container so mouse events go
         # straight to the interactive items (crop handles, etc.).  Some PyQt5
         # builds do not expose ``setHandlesChildEvents``; clearing the accepted
         # mouse buttons achieves the same effect while keeping the overlays
         # grouped together for positioning.
         self._content_group.setAcceptedMouseButtons(Qt.NoButton)
-=======
-        # PyQt5 exposes ``setHandlesChildEvents`` on ``QGraphicsItem`` but not
-        # directly on ``QGraphicsItemGroup``.  Calling the base-class helper
-        # keeps the child crop handles responsive while still letting us group
-        # the overlay items together.
-        QGraphicsItem.setHandlesChildEvents(self._content_group, False)
->>>>>>> 4acb274b
         self._content_group.setFlag(QGraphicsItem.ItemHasNoContents, True)
         self.scene.addItem(self._content_group)
 
